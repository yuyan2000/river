import copy

from . import base
from . import summing


class Mean(base.Univariate):
    """Running mean.

    Attributes
    ----------
    mean : float
        The current value of the mean.
    n : float
        The current sum of weights. If each passed weight was 1, then this is equal to the number
        of seen observations.

    Examples
    --------

    >>> from river import stats

    >>> X = [-5, -3, -1, 1, 3, 5]
    >>> mean = stats.Mean()
    >>> for x in X:
    ...     print(mean.update(x).get())
    -5.0
    -4.0
    -3.0
    -2.0
    -1.0
    0.0

    References
    ----------
    [^1]: [West, D. H. D. (1979). Updating mean and variance estimates: An improved method. Communications of the ACM, 22(9), 532-535.](https://people.xiph.org/~tterribe/tmp/homs/West79-_Updating_Mean_and_Variance_Estimates-_An_Improved_Method.pdf)
    [^2]: [Finch, T., 2009. Incremental calculation of weighted mean and variance. University of Cambridge, 4(11-5), pp.41-42.](https://fanf2.user.srcf.net/hermes/doc/antiforgery/stats.pdf)
    [^3]: [Chan, T.F., Golub, G.H. and LeVeque, R.J., 1983. Algorithms for computing the sample variance: Analysis and recommendations. The American Statistician, 37(3), pp.242-247.](https://amstat.tandfonline.com/doi/abs/10.1080/00031305.1983.10483115)

    """

    def __init__(self):
        self.n = 0
        self.mean = 0.0

    def update(self, x, w=1.0):
        self.n += w
        if self.n > 0:
            self.mean += w * (x - self.mean) / self.n
        return self

    def revert(self, x, w=1.0):
        self.n -= w
        if self.n < 0:
            raise ValueError("Cannot go below 0")
        elif self.n == 0:
            self.mean = 0.0
        else:
            self.mean -= w * (x - self.mean) / self.n
        return self

    def get(self):
        return self.mean

    def __iadd__(self, other):
        old_n = self.n
        self.n += other.n
        self.mean = (old_n * self.mean + other.n * other.mean) / self.n

        return self

<<<<<<< HEAD
    def __sub__(self, other):
        result = Mean()
        result.n = self.n - other.n

        if result.n > 0:
            result.mean = (self.n * self.mean - other.n * other.mean) / result.n
        else:
            result.n = 0.0
            result.mean = 0.0
=======
    def __add__(self, other):
        result = copy.deepcopy(self)
        result += other
>>>>>>> acea49e1

        return result

    def __isub__(self, other):
        old_n = self.n
        self.n -= other.n

        if self.n > 0:
            self.mean = (old_n * self.mean - other.n * other.mean) / self.n
        else:
            self.n = 0.0
            self.mean = 0.0

        return self

    def __sub__(self, other):
        result = copy.deepcopy(self)
        result -= other

        return result


class RollingMean(summing.RollingSum):
    """Running average over a window.

    Parameters
    ----------
    window_size
        Size of the rolling window.

    Examples
    --------

    >>> from river import stats

    >>> X = [1, 2, 3, 4, 5, 6]

    >>> rmean = stats.RollingMean(window_size=2)
    >>> for x in X:
    ...     print(rmean.update(x).get())
    1.0
    1.5
    2.5
    3.5
    4.5
    5.5

    >>> rmean = stats.RollingMean(window_size=3)
    >>> for x in X:
    ...     print(rmean.update(x).get())
    1.0
    1.5
    2.0
    3.0
    4.0
    5.0

    """

    def get(self):
        return super().get() / len(self) if len(self) > 0 else 0


class BayesianMean(base.Univariate):
    """Estimates a mean using outside information.

    Parameters
    ----------
    prior
    prior_weight

    References
    ----------
    [^1]: [Additive smoothing](https://www.wikiwand.com/en/Additive_smoothing)
    [^2]: [Bayesian average](https://www.wikiwand.com/en/Bayesian_average)
    [^3]: [Practical example of Bayes estimators](https://www.wikiwand.com/en/Bayes_estimator#/Practical_example_of_Bayes_estimators)

    """

    def __init__(self, prior: float, prior_weight: float):
        self.prior = prior
        self.prior_weight = prior_weight
        self.mean = Mean()

    @property
    def name(self):
        return "bayes_mean"

    def update(self, x):
        self.mean.update(x)
        return self

    def revert(self, x):
        self.mean.revert(x)
        return self

    def get(self):

        # Uses the notation from https://www.wikiwand.com/en/Bayes_estimator#/Practical_example_of_Bayes_estimators
        R = self.mean.get()
        v = self.mean.n
        m = self.prior_weight
        C = self.prior

        return (R * v + C * m) / (v + m)<|MERGE_RESOLUTION|>--- conflicted
+++ resolved
@@ -69,21 +69,9 @@
 
         return self
 
-<<<<<<< HEAD
-    def __sub__(self, other):
-        result = Mean()
-        result.n = self.n - other.n
-
-        if result.n > 0:
-            result.mean = (self.n * self.mean - other.n * other.mean) / result.n
-        else:
-            result.n = 0.0
-            result.mean = 0.0
-=======
     def __add__(self, other):
         result = copy.deepcopy(self)
         result += other
->>>>>>> acea49e1
 
         return result
 
